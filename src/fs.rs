--- conflicted
+++ resolved
@@ -1,14 +1,7 @@
 use core::ops::Deref;
 use core_collections::borrow::ToOwned;
-<<<<<<< HEAD
 use io::{Read, Error, Result, Write, Seek, SeekFrom};
 use path::PathBuf;
-=======
-use io::{Read, Result, Write, Seek, SeekFrom};
-use mem;
-use os::unix::io::{AsRawFd, FromRawFd, IntoRawFd, RawFd};
-use path::{Path, PathBuf};
->>>>>>> 1d6054fa
 use str;
 use string::String;
 use sys_common::AsInner;
@@ -31,13 +24,8 @@
         let mut path_c = path_str.to_owned();
         path_c.push_str("\0");
         unsafe {
-<<<<<<< HEAD
-            sys_open(path_c.as_ptr(), O_RDWR, 0).map(|fd| File::from_fd(fd) )
+            sys_open(path_c.as_ptr(), O_RDONLY, 0).map(|fd| File::from_raw_fd(fd) )
         }.map_err(|x| Error::from_sys(x))
-=======
-            sys_open(path_c.as_ptr(), O_RDONLY, 0).map(|fd| File::from_raw_fd(fd) )
-        }
->>>>>>> 1d6054fa
     }
 
     /// Create a new file using a path
@@ -46,23 +34,13 @@
         let mut path_c = path_str.to_owned();
         path_c.push_str("\0");
         unsafe {
-<<<<<<< HEAD
             sys_open(path_c.as_ptr(), O_CREAT | O_RDWR | O_TRUNC, 0).map(|fd| File::from_fd(fd) )
         }.map_err(|x| Error::from_sys(x))
     }
 
     /// Duplicate the file
     pub fn dup(&self) -> Result<File> {
-        sys_dup(self.fd).map(|fd| File::from_fd(fd)).map_err(|x| Error::from_sys(x))
-=======
-            sys_open(path_c.as_ptr(), O_CREAT | O_WRONLY | O_TRUNC, 0).map(|fd| File::from_raw_fd(fd) )
-        }
-    }
-
-    /// Duplicate the file
-    pub unsafe fn dup(&self) -> Result<File> {
-        sys_dup(self.fd).map(|fd| File::from_raw_fd(fd))
->>>>>>> 1d6054fa
+        sys_dup(self.fd).map(|fd| File::from_raw_fd(fd)).map_err(|x| Error::from_sys(x))
     }
 
     /// Get the canonical path of the file
